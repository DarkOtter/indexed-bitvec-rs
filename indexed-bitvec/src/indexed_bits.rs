/*
   Copyright 2018 DarkOtter

   Licensed under the Apache License, Version 2.0 (the "License");
   you may not use this file except in compliance with the License.
   You may obtain a copy of the License at

       http://www.apache.org/licenses/LICENSE-2.0

   Unless required by applicable law or agreed to in writing, software
   distributed under the License is distributed on an "AS IS" BASIS,
   WITHOUT WARRANTIES OR CONDITIONS OF ANY KIND, either express or implied.
   See the License for the specific language governing permissions and
   limitations under the License.
*/
//! A bitvector with an index to allow fast rank and select.
use std::ops::{Deref, DerefMut};
<<<<<<< HEAD
use indexed_bitvec_core::{Bits, index_raw};
use ones_or_zeros::OnesOrZeros;
use super::parallelism_generic::{ExecutionMethod, Sequential, Parallel};
=======
use indexed_bitvec_core::*;
>>>>>>> 76b09cda

/// Bits stored with extra index data for fast rank and select.
#[derive(Clone, Debug)]
pub struct IndexedBits<T: Deref<Target = [u8]>> {
    index: Box<[u64]>,
    bits: Bits<T>,
}

impl<T: Deref<Target = [u8]>> IndexedBits<T> {
    fn build_index_generic<P>(bits: Bits<T>) -> Self
    where
        P: ExecutionMethod,
    {
        let index = {
            let bits_as_u8 = bits.clone_ref();
            let index = vec![0u64; index_raw::index_size_for(bits_as_u8)];
            let mut index = index.into_boxed_slice();
            index_raw::build_index_for::<P>(bits_as_u8, index.deref_mut())
                .expect("Specifically made index of the right size");
            index
        };
        IndexedBits { index, bits }
    }

    /// Build the index for a sequence of bits.
    ///
    /// This is an expensive operation which will examine
    /// all of the data input.
    pub fn build_index(bits: Bits<T>) -> Self {
        Self::build_index_generic::<Sequential>(bits)
    }

    /// Build the index for a sequence of bits with some parallelisation.
    ///
    /// This may be faster for large bitvectors.
    pub fn build_index_in_parallel(bits: Bits<T>) -> Self {
        Self::build_index_generic::<Parallel>(bits)
    }

    fn index(&self) -> &[u64] {
        self.index.deref()
    }

    #[inline]
    pub fn bits(&self) -> Bits<&[u8]> {
        self.bits.clone_ref()
    }

    /// Discard the index and get the original bit sequence storage back.
    #[inline]
    pub fn decompose(self) -> Bits<T> {
        self.bits
    }

    /// Count the set bits (fast *O(1)*).
    #[inline]
    pub fn count_ones(&self) -> u64 {
        index_raw::count_ones(self.index(), self.bits())
    }

    /// Count the unset bits (fast *O(1)*).
    #[inline]
    pub fn count_zeros(&self) -> u64 {
        index_raw::count_zeros(self.index(), self.bits())
    }

    /// Count the set bits before a position in the bits (*O(1)*).
    ///
    /// Returns `None` it the index is out of bounds.
    #[inline]
    pub fn rank_ones(&self, idx: u64) -> Option<u64> {
        index_raw::rank_ones(self.index(), self.bits(), idx)
    }

    /// Count the unset bits before a position in the bits (*O(1)*).
    ///
    /// Returns `None` it the index is out of bounds.
    #[inline]
    pub fn rank_zeros(&self, idx: u64) -> Option<u64> {
        index_raw::rank_zeros(self.index(), self.bits(), idx)
    }

    /// Find the position of a set bit by its rank (*O(log n)*).
    ///
    /// Returns `None` if no suitable bit is found. It is
    /// always the case otherwise that `rank_ones(result) == Some(target_rank)`
    /// and `get(result) == Some(true)`.
    #[inline]
    pub fn select_ones(&self, target_rank: u64) -> Option<u64> {
        index_raw::select_ones(self.index(), self.bits(), target_rank)
    }

    /// Find the position of an unset bit by its rank (*O(log n)*).
    ///
    /// Returns `None` if no suitable bit is found. It is
    /// always the case otherwise that `rank_zeros(result) == Some(target_rank)`
    /// and `get(result) == Some(false)`.
    #[inline]
    pub fn select_zeros(&self, target_rank: u64) -> Option<u64> {
        index_raw::select_zeros(self.index(), self.bits(), target_rank)
    }
}<|MERGE_RESOLUTION|>--- conflicted
+++ resolved
@@ -15,13 +15,8 @@
 */
 //! A bitvector with an index to allow fast rank and select.
 use std::ops::{Deref, DerefMut};
-<<<<<<< HEAD
 use indexed_bitvec_core::{Bits, index_raw};
-use ones_or_zeros::OnesOrZeros;
 use super::parallelism_generic::{ExecutionMethod, Sequential, Parallel};
-=======
-use indexed_bitvec_core::*;
->>>>>>> 76b09cda
 
 /// Bits stored with extra index data for fast rank and select.
 #[derive(Clone, Debug)]
