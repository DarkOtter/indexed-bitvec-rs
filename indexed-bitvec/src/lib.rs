/*
   Copyright 2018 DarkOtter

   Licensed under the Apache License, Version 2.0 (the "License");
   you may not use this file except in compliance with the License.
   You may obtain a copy of the License at

       http://www.apache.org/licenses/LICENSE-2.0

   Unless required by applicable law or agreed to in writing, software
   distributed under the License is distributed on an "AS IS" BASIS,
   WITHOUT WARRANTIES OR CONDITIONS OF ANY KIND, either express or implied.
   See the License for the specific language governing permissions and
   limitations under the License.
*/
//! Operations to create indexes used to perform
//! fast rank & select operations on bitvectors.
//!
//! This crate is still under heavy development,
//! so it will not be very stable in its interface yet.
extern crate rayon;

extern crate indexed_bitvec_core;

<<<<<<< HEAD
pub mod parallelism_generic;

pub use indexed_bitvec_core::ones_or_zeros;
pub use indexed_bitvec_core::{OneBits, ZeroBits};
=======
>>>>>>> 76b09cda
pub use indexed_bitvec_core::{Bits, Word};

mod indexed_bits;
pub use indexed_bits::IndexedBits;<|MERGE_RESOLUTION|>--- conflicted
+++ resolved
@@ -22,13 +22,8 @@
 
 extern crate indexed_bitvec_core;
 
-<<<<<<< HEAD
 pub mod parallelism_generic;
 
-pub use indexed_bitvec_core::ones_or_zeros;
-pub use indexed_bitvec_core::{OneBits, ZeroBits};
-=======
->>>>>>> 76b09cda
 pub use indexed_bitvec_core::{Bits, Word};
 
 mod indexed_bits;
